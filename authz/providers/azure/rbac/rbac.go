/*
Copyright The Guard Authors.

Licensed under the Apache License, Version 2.0 (the "License");
you may not use this file except in compliance with the License.
You may obtain a copy of the License at

    http://www.apache.org/licenses/LICENSE-2.0

Unless required by applicable law or agreed to in writing, software
distributed under the License is distributed on an "AS IS" BASIS,
WITHOUT WARRANTIES OR CONDITIONS OF ANY KIND, either express or implied.
See the License for the specific language governing permissions and
limitations under the License.
*/
package rbac

import (
	"bytes"
	"encoding/json"
	"fmt"
	"io/ioutil"
	"net/http"
	"net/url"
	"path"
	"strconv"
	"strings"
	"time"

	"github.com/appscode/guard/auth/providers/azure/graph"
	"github.com/golang/glog"
	"github.com/moul/http2curl"
	"github.com/pkg/errors"
	authzv1 "k8s.io/api/authorization/v1"
)

const (
	managedClusters         = "Microsoft.ContainerService/managedClusters"
	connectedClusters       = "Microsoft.Kubernetes/connectedClusters"
	checkAccessPath         = "/providers/Microsoft.Authorization/checkaccess"
	checkAccessAPIVersion   = "2018-09-01-preview"
	remaingSubReadARMHeader = "x-ms-ratelimit-remaining-subscription-reads"
	expiryDelta             = 60 * time.Second
)

type void struct{}

// AccessInfo allows you to check user access from MS RBAC
type AccessInfo struct {
	headers   http.Header
	client    *http.Client
	expiresAt time.Time
	// These allow us to mock out the URL for testing
	apiURL *url.URL

	tokenProvider   graph.TokenProvider
	clusterType     string
	azureResourceId string
	armCallLimit    int
<<<<<<< HEAD

}

func newAccessInfo(tokenProvider graph.TokenProvider, rbacURL *url.URL, clsuterType, resourceId string, armCallLimit int) (*AccessInfo, error) {
=======
	dataStore       *data.DataStore
	skipCheck       map[string]void
}

func newAccessInfo(tokenProvider graph.TokenProvider, rbacURL *url.URL, clsuterType, resourceId string, armCallLimit int, dataStore *data.DataStore, skipList []string) (*AccessInfo, error) {
>>>>>>> 4234de19
	u := &AccessInfo{
		client: http.DefaultClient,
		headers: http.Header{
			"Content-Type": []string{"application/json"},
		},
		apiURL:          rbacURL,
		tokenProvider:   tokenProvider,
		azureResourceId: resourceId,
		armCallLimit:    armCallLimit}

	u.skipCheck = make(map[string]void, len(skipList))
	var member void
	for _, s := range skipList {
		u.skipCheck[strings.ToLower(s)] = member
	}

	if clsuterType == "arc" {
		u.clusterType = connectedClusters
	}

	if clsuterType == "aks" {
		u.clusterType = managedClusters
	}

	return u, nil
}

<<<<<<< HEAD
func New(clientID, clientSecret, tenantID, aadEndpoint, armEndPoint, clusterType, resourceId string, armCallLimit int) (*AccessInfo, error) {
=======
func New(clientID, clientSecret, tenantID, aadEndpoint, armEndPoint, clusterType, resourceId string, armCallLimit int, dataStore *data.DataStore, skipCheck []string) (*AccessInfo, error) {
>>>>>>> 4234de19
	rbacURL, err := url.Parse(armEndPoint)

	if err != nil {
		return nil, err
	}

	tokenProvider := graph.NewClientCredentialTokenProvider(clientID, clientSecret,
		fmt.Sprintf("%s%s/oauth2/v2.0/token", aadEndpoint, tenantID),
		fmt.Sprintf("%s.default", armEndPoint))

<<<<<<< HEAD
	return newAccessInfo(tokenProvider, rbacURL, clusterType, resourceId, armCallLimit)
=======
	return newAccessInfo(tokenProvider, rbacURL, clusterType, resourceId, armCallLimit, dataStore, skipCheck)
>>>>>>> 4234de19
}


func NewWithAKS(tokenURL, tenantID, armEndPoint, clusterType, resourceId string, armCallLimit int) (*AccessInfo, error) {
	rbacURL, err := url.Parse(armEndPoint)

	if err != nil {
		return nil, err
	}
	tokenProvider := graph.NewAKSTokenProvider(tokenURL, tenantID)

<<<<<<< HEAD
	return newAccessInfo(tokenProvider, rbacURL, clusterType, resourceId, armCallLimit)
=======
	return newAccessInfo(tokenProvider, rbacURL, clusterType, resourceId, armCallLimit, dataStore, []string{""})
>>>>>>> 4234de19
}

func (a *AccessInfo) RefreshToken() error {
	resp, err := a.tokenProvider.Acquire("")
	if err != nil {
		glog.Errorf("%s failed to refresh token : %s", a.tokenProvider.Name(), err.Error())
		return errors.Wrap(err, "failed to refresh rbac token")
	}

	// Set the authorization headers for future requests
	a.headers.Set("Authorization", fmt.Sprintf("Bearer %s", resp.Token))
	expIn := time.Duration(resp.Expires) * time.Second
	a.expiresAt = time.Now().Add(expIn - expiryDelta)

	return nil
}

func (a *AccessInfo) IsTokenExpired() bool {
	if a.expiresAt.Before(time.Now()) {
		return true
	} else {
		return false
	}
}

func (a *AccessInfo) GetResultFromCache(request *authzv1.SubjectAccessReviewSpec) (bool, bool) {
	var result bool
	key := getResultCacheKey(request)
	glog.V(10).Infof("Cache search for key: %s", key)
	found, _ := a.dataStore.Get(key, &result)
	return found, result
}

func (a *AccessInfo) SkipAuthzCheck(request *authzv1.SubjectAccessReviewSpec) bool {
	if a.clusterType == connectedClusters {
		_, ok := a.skipCheck[strings.ToLower(request.User)]
		return ok
	}
	return false
}

func (a *AccessInfo) SetResultInCache(request *authzv1.SubjectAccessReviewSpec, result bool) error {
	key := getResultCacheKey(request)
	glog.V(10).Infof("Cache set for key: %s, value: %t", key, result)
	return a.dataStore.Set(key, result)
}

func (a *AccessInfo) CheckAccess(request *authzv1.SubjectAccessReviewSpec) (*authzv1.SubjectAccessReviewStatus, error) {
	checkAccessBody, err := prepareCheckAccessRequestBody(request, a.clusterType, a.azureResourceId)

<<<<<<< HEAD
=======
	if err != nil {
		return nil, errors.Wrap(err, "error in preparing check access request")
	}

>>>>>>> 4234de19
	checkAccessURL := *a.apiURL
	// Append the path for azure cluster resource id
	checkAccessURL.Path = path.Join(checkAccessURL.Path, a.azureResourceId)
	exist, nameSpaceString := getNameSpaceScope(request)
	if exist {
		checkAccessURL.Path = path.Join(checkAccessURL.Path, nameSpaceString)
	}

	checkAccessURL.Path = path.Join(checkAccessURL.Path, checkAccessPath)
	params := url.Values{}
	params.Add("api-version", checkAccessAPIVersion)
	checkAccessURL.RawQuery = params.Encode()

	buf := new(bytes.Buffer)
	if err := json.NewEncoder(buf).Encode(checkAccessBody); err != nil {
		return nil, errors.Wrap(err, "error encoding check access request")
	}

	if glog.V(10) {
		binaryData, _ := json.MarshalIndent(checkAccessBody, "", "    ")
		glog.V(10).Infof("checkAccessURI:%s", checkAccessURL.String())
		glog.V(10).Infof("binary data:%s", binaryData)
	}

	req, err := http.NewRequest(http.MethodPost, checkAccessURL.String(), buf)
	if err != nil {
		return nil, errors.Wrap(err, "error creating check access request")
	}
	// Set the auth headers for the request
	req.Header = a.headers

	if glog.V(10) {
		cmd, _ := http2curl.GetCurlCommand(req)
		glog.V(10).Infoln(cmd)
	}

	resp, err := a.client.Do(req)
	if err != nil {
		return nil, errors.Wrap(err, "error in check access request execution")
	}

	data, err := ioutil.ReadAll(resp.Body)
	if err != nil {
		return nil, errors.Wrap(err, "error in reading response body")
	}

	defer resp.Body.Close()
	glog.V(10).Infof("checkaccess response: %s, Configured ARM call limit: %d", string(data), a.armCallLimit)
	if resp.StatusCode != http.StatusOK {
		glog.Errorf("error in check access response. error code: %d, response: %s", resp.StatusCode, string(data))
		if resp.StatusCode == http.StatusTooManyRequests {
			glog.V(10).Infoln("Moving to another ARM instance!")
			a.client.CloseIdleConnections()
			// TODO: add prom metrics for this scenario
		}
		return nil, errors.Errorf("request %s failed with status code: %d and response: %s", req.URL.Path, resp.StatusCode, string(data))
	} else {
		remaining := resp.Header.Get(remaingSubReadARMHeader)
		glog.Infof("Remaining request count in ARM instance:%s", remaining)
		count, _ := strconv.Atoi(remaining)
		if count < a.armCallLimit {
			if glog.V(10) {
				glog.V(10).Infoln("Moving to another ARM instance!")
			}
			// Usually ARM connections are cached by destinatio ip and port
			// By closing the idle connection, a new request will use different port which
			// will connect to different ARM instance of the region to ensure there is no ARM throttling
			a.client.CloseIdleConnections()
		}
	}

	// Decode response and prepare k8s response
	response, err := ConvertCheckAccessResponse(data)
	if err != nil {
		a.SetResultInCache(request, response.Allowed)
	} else {
		a.SetResultInCache(request, false)
	}
	return response, err
}<|MERGE_RESOLUTION|>--- conflicted
+++ resolved
@@ -57,18 +57,11 @@
 	clusterType     string
 	azureResourceId string
 	armCallLimit    int
-<<<<<<< HEAD
-
-}
-
-func newAccessInfo(tokenProvider graph.TokenProvider, rbacURL *url.URL, clsuterType, resourceId string, armCallLimit int) (*AccessInfo, error) {
-=======
 	dataStore       *data.DataStore
 	skipCheck       map[string]void
 }
 
 func newAccessInfo(tokenProvider graph.TokenProvider, rbacURL *url.URL, clsuterType, resourceId string, armCallLimit int, dataStore *data.DataStore, skipList []string) (*AccessInfo, error) {
->>>>>>> 4234de19
 	u := &AccessInfo{
 		client: http.DefaultClient,
 		headers: http.Header{
@@ -96,11 +89,7 @@
 	return u, nil
 }
 
-<<<<<<< HEAD
-func New(clientID, clientSecret, tenantID, aadEndpoint, armEndPoint, clusterType, resourceId string, armCallLimit int) (*AccessInfo, error) {
-=======
 func New(clientID, clientSecret, tenantID, aadEndpoint, armEndPoint, clusterType, resourceId string, armCallLimit int, dataStore *data.DataStore, skipCheck []string) (*AccessInfo, error) {
->>>>>>> 4234de19
 	rbacURL, err := url.Parse(armEndPoint)
 
 	if err != nil {
@@ -111,11 +100,7 @@
 		fmt.Sprintf("%s%s/oauth2/v2.0/token", aadEndpoint, tenantID),
 		fmt.Sprintf("%s.default", armEndPoint))
 
-<<<<<<< HEAD
-	return newAccessInfo(tokenProvider, rbacURL, clusterType, resourceId, armCallLimit)
-=======
 	return newAccessInfo(tokenProvider, rbacURL, clusterType, resourceId, armCallLimit, dataStore, skipCheck)
->>>>>>> 4234de19
 }
 
 
@@ -127,11 +112,7 @@
 	}
 	tokenProvider := graph.NewAKSTokenProvider(tokenURL, tenantID)
 
-<<<<<<< HEAD
-	return newAccessInfo(tokenProvider, rbacURL, clusterType, resourceId, armCallLimit)
-=======
 	return newAccessInfo(tokenProvider, rbacURL, clusterType, resourceId, armCallLimit, dataStore, []string{""})
->>>>>>> 4234de19
 }
 
 func (a *AccessInfo) RefreshToken() error {
@@ -182,13 +163,10 @@
 func (a *AccessInfo) CheckAccess(request *authzv1.SubjectAccessReviewSpec) (*authzv1.SubjectAccessReviewStatus, error) {
 	checkAccessBody, err := prepareCheckAccessRequestBody(request, a.clusterType, a.azureResourceId)
 
-<<<<<<< HEAD
-=======
 	if err != nil {
 		return nil, errors.Wrap(err, "error in preparing check access request")
 	}
 
->>>>>>> 4234de19
 	checkAccessURL := *a.apiURL
 	// Append the path for azure cluster resource id
 	checkAccessURL.Path = path.Join(checkAccessURL.Path, a.azureResourceId)
