/*
Copyright The Guard Authors.

Licensed under the Apache License, Version 2.0 (the "License");
you may not use this file except in compliance with the License.
You may obtain a copy of the License at

    http://www.apache.org/licenses/LICENSE-2.0

Unless required by applicable law or agreed to in writing, software
distributed under the License is distributed on an "AS IS" BASIS,
WITHOUT WARRANTIES OR CONDITIONS OF ANY KIND, either express or implied.
See the License for the specific language governing permissions and
limitations under the License.
*/
package azure

import (
	"fmt"
	"os"
	"strings"

	"github.com/appscode/go/types"

	"github.com/pkg/errors"
	"github.com/spf13/pflag"
	apps "k8s.io/api/apps/v1"
	core "k8s.io/api/core/v1"
	metav1 "k8s.io/apimachinery/pkg/apis/meta/v1"
	"k8s.io/apimachinery/pkg/runtime"
)

const (
	AKSAuthMode              = "aks"
	OBOAuthMode              = "obo"
	ClientCredentialAuthMode = "client-credential"
)

type Options struct {
	Environment                              string
	ClientID                                 string
	ClientSecret                             string
	TenantID                                 string
	UseGroupUID                              bool
	AuthMode                                 string
	AKSTokenURL                              string
	ResolveGroupMembershipOnlyOnOverageClaim bool
<<<<<<< HEAD
	AuthzMode                                string
	ResourceId                               string
	AKSAuthzURL                              string
	ARMCallLimit				 int
=======
>>>>>>> 4234de19
}

func NewOptions() Options {
	return Options{
		ClientSecret: os.Getenv("AZURE_CLIENT_SECRET"),
		UseGroupUID:  true,
	}
}

func (o *Options) AddFlags(fs *pflag.FlagSet) {
	fs.StringVar(&o.Environment, "azure.environment", o.Environment, "Azure cloud environment")
	fs.StringVar(&o.ClientID, "azure.client-id", o.ClientID, "MS Graph application client ID to use")
	fs.StringVar(&o.ClientSecret, "azure.client-secret", o.ClientSecret, "MS Graph application client secret to use")
	fs.StringVar(&o.TenantID, "azure.tenant-id", o.TenantID, "MS Graph application tenant id to use")
	fs.BoolVar(&o.UseGroupUID, "azure.use-group-uid", o.UseGroupUID, "Use group UID for authentication instead of group display name")
	fs.StringVar(&o.AuthMode, "azure.auth-mode", "client-credential", "auth mode to call graph api, valid value is either aks, obo, or client-credential")
	fs.StringVar(&o.AKSTokenURL, "azure.aks-token-url", "", "url to call for AKS OBO flow")
	fs.BoolVar(&o.ResolveGroupMembershipOnlyOnOverageClaim, "azure.graph-call-on-overage-claim", o.ResolveGroupMembershipOnlyOnOverageClaim, "set to true to resolve group membership only when overage claim is present. setting to false will always call graph api to resolve group membership")
}

func (o *Options) Validate() []error {
	var errs []error
	o.AuthMode = strings.ToLower(o.AuthMode)
	switch o.AuthMode {
	case AKSAuthMode:
	case OBOAuthMode:
	case ClientCredentialAuthMode:
	default:
		errs = append(errs, errors.New("invalid azure.auth-mode. valid value is either aks, obo, or client-credential"))
	}

	if o.AuthMode != AKSAuthMode {
		if o.ClientSecret == "" {
			errs = append(errs, errors.New("azure.client-secret must be non-empty"))
		}
		if o.ClientID == "" {
			errs = append(errs, errors.New("azure.client-id must be non-empty"))
		}
	}
	if o.AuthMode == AKSAuthMode && o.AKSTokenURL == "" {
		errs = append(errs, errors.New("azure.aks-token-url must be non-empty"))
	}
	if o.TenantID == "" {
		errs = append(errs, errors.New("azure.tenant-id must be non-empty"))
	}
<<<<<<< HEAD

	o.AuthzMode = strings.ToLower(o.AuthzMode)
	switch o.AuthzMode {
	case AKSAuthzMode:
	case ARCAuthzMode:
	case "":
	default:
		errs = append(errs, errors.New("invalid azure.authz-mode. valid value is either aks or arc"))
	}

	if o.AuthzMode != "" && o.ResourceId == "" {
		errs = append(errs, errors.New("azure.resource-id must be non-empty for authorization"))
	}

	if o.AuthzMode == AKSAuthzMode && o.AKSAuthzURL == "" {
		errs = append(errs, errors.New("azure.aks-authz-url must be non-empty"))
	}

	if o.AuthzMode != AKSAuthzMode && o.AKSAuthzURL != "" {
		errs = append(errs, errors.New("azure.aks-authz-url must be set only with AKS authz mode"))
	}

	if o.AuthzMode == ARCAuthzMode {
		if o.ClientSecret == "" {
			errs = append(errs, errors.New("azure.client-secret must be non-empty"))
		}
		if o.ClientID == "" {
			errs = append(errs, errors.New("azure.client-id must be non-empty"))
		}
	}

	if o.ARMCallLimit > 4000 {
		errs = append(errs, errors.New("azure.arm-call-limit must not be more than 4000"))
	}

=======
>>>>>>> 4234de19
	return errs
}

func (o Options) Apply(d *apps.Deployment) (extraObjs []runtime.Object, err error) {
	container := d.Spec.Template.Spec.Containers[0]

	// create auth secret
	authSecret := &core.Secret{
		ObjectMeta: metav1.ObjectMeta{
			Name:      "guard-azure-auth",
			Namespace: d.Namespace,
			Labels:    d.Labels,
		},
		Data: map[string][]byte{
			"client-secret": []byte(o.ClientSecret),
		},
	}
	extraObjs = append(extraObjs, authSecret)

	// mount auth secret into deployment
	volMount := core.VolumeMount{
		Name:      authSecret.Name,
		MountPath: "/etc/guard/auth/azure",
	}
	container.VolumeMounts = append(container.VolumeMounts, volMount)

	vol := core.Volume{
		Name: authSecret.Name,
		VolumeSource: core.VolumeSource{
			Secret: &core.SecretVolumeSource{
				SecretName:  authSecret.Name,
				DefaultMode: types.Int32P(0555),
			},
		},
	}
	d.Spec.Template.Spec.Volumes = append(d.Spec.Template.Spec.Volumes, vol)

	// use auth secret in container[0] args
	container.Env = append(container.Env, core.EnvVar{
		Name: "AZURE_CLIENT_SECRET",
		ValueFrom: &core.EnvVarSource{
			SecretKeyRef: &core.SecretKeySelector{
				LocalObjectReference: core.LocalObjectReference{
					Name: authSecret.Name,
				},
				Key: "client-secret",
			},
		},
	})

	args := container.Args
	if o.Environment != "" {
		args = append(args, fmt.Sprintf("--azure.environment=%s", o.Environment))
	}
	if o.ClientID != "" {
		args = append(args, fmt.Sprintf("--azure.client-id=%s", o.ClientID))
	}
	if o.TenantID != "" {
		args = append(args, fmt.Sprintf("--azure.tenant-id=%s", o.TenantID))
	}

	switch o.AuthMode {
	case AKSAuthMode:
		fallthrough
	case OBOAuthMode:
		fallthrough
	case ClientCredentialAuthMode:
		args = append(args, fmt.Sprintf("--azure.auth-mode=%s", o.AuthMode))
	default:
		args = append(args, fmt.Sprintf("--azure.auth-mode=%s", ClientCredentialAuthMode))
	}

	if o.AKSTokenURL != "" {
		args = append(args, fmt.Sprintf("--azure.aks-token-url=%s", o.AKSTokenURL))
	}

	args = append(args, fmt.Sprintf("--azure.use-group-uid=%t", o.UseGroupUID))

	args = append(args, fmt.Sprintf("--azure.graph-call-on-overage-claim=%t", o.ResolveGroupMembershipOnlyOnOverageClaim))

<<<<<<< HEAD
	switch o.AuthzMode {
	case AKSAuthzMode:
		fallthrough
	case ARCAuthzMode:
		args = append(args, fmt.Sprintf("--azure.authz-mode=%s", o.AuthzMode))
		args = append(args, fmt.Sprintf("--azure.resource-id=%s", o.ResourceId))
	}

	if o.AKSAuthzURL != "" {
		args = append(args, fmt.Sprintf("--azure.aks-authz-url=%s", o.AKSAuthzURL))
	}

	args = append(args, fmt.Sprintf("--azure.arm-call-limit=%d", o.ARMCallLimit))
=======
>>>>>>> 4234de19
	container.Args = args
	d.Spec.Template.Spec.Containers[0] = container

	return extraObjs, nil
}<|MERGE_RESOLUTION|>--- conflicted
+++ resolved
@@ -45,13 +45,6 @@
 	AuthMode                                 string
 	AKSTokenURL                              string
 	ResolveGroupMembershipOnlyOnOverageClaim bool
-<<<<<<< HEAD
-	AuthzMode                                string
-	ResourceId                               string
-	AKSAuthzURL                              string
-	ARMCallLimit				 int
-=======
->>>>>>> 4234de19
 }
 
 func NewOptions() Options {
@@ -97,44 +90,6 @@
 	if o.TenantID == "" {
 		errs = append(errs, errors.New("azure.tenant-id must be non-empty"))
 	}
-<<<<<<< HEAD
-
-	o.AuthzMode = strings.ToLower(o.AuthzMode)
-	switch o.AuthzMode {
-	case AKSAuthzMode:
-	case ARCAuthzMode:
-	case "":
-	default:
-		errs = append(errs, errors.New("invalid azure.authz-mode. valid value is either aks or arc"))
-	}
-
-	if o.AuthzMode != "" && o.ResourceId == "" {
-		errs = append(errs, errors.New("azure.resource-id must be non-empty for authorization"))
-	}
-
-	if o.AuthzMode == AKSAuthzMode && o.AKSAuthzURL == "" {
-		errs = append(errs, errors.New("azure.aks-authz-url must be non-empty"))
-	}
-
-	if o.AuthzMode != AKSAuthzMode && o.AKSAuthzURL != "" {
-		errs = append(errs, errors.New("azure.aks-authz-url must be set only with AKS authz mode"))
-	}
-
-	if o.AuthzMode == ARCAuthzMode {
-		if o.ClientSecret == "" {
-			errs = append(errs, errors.New("azure.client-secret must be non-empty"))
-		}
-		if o.ClientID == "" {
-			errs = append(errs, errors.New("azure.client-id must be non-empty"))
-		}
-	}
-
-	if o.ARMCallLimit > 4000 {
-		errs = append(errs, errors.New("azure.arm-call-limit must not be more than 4000"))
-	}
-
-=======
->>>>>>> 4234de19
 	return errs
 }
 
@@ -215,22 +170,6 @@
 
 	args = append(args, fmt.Sprintf("--azure.graph-call-on-overage-claim=%t", o.ResolveGroupMembershipOnlyOnOverageClaim))
 
-<<<<<<< HEAD
-	switch o.AuthzMode {
-	case AKSAuthzMode:
-		fallthrough
-	case ARCAuthzMode:
-		args = append(args, fmt.Sprintf("--azure.authz-mode=%s", o.AuthzMode))
-		args = append(args, fmt.Sprintf("--azure.resource-id=%s", o.ResourceId))
-	}
-
-	if o.AKSAuthzURL != "" {
-		args = append(args, fmt.Sprintf("--azure.aks-authz-url=%s", o.AKSAuthzURL))
-	}
-
-	args = append(args, fmt.Sprintf("--azure.arm-call-limit=%d", o.ARMCallLimit))
-=======
->>>>>>> 4234de19
 	container.Args = args
 	d.Spec.Template.Spec.Containers[0] = container
 
